--- conflicted
+++ resolved
@@ -46,11 +46,7 @@
 
 #include <stdio.h> 
 #include "output.h"
-<<<<<<< HEAD
-#include "feature.h"
-=======
 #include <pcap.h>
->>>>>>> 3af92aee
 
 /** inclusion string */
 #define wht_usage "  wht=1                      include walsh-hadamard transform\n"
@@ -68,21 +64,11 @@
 void wht_init(struct wht *wht);
 
 /** updates the contents of walsh-hadamard structure */
-<<<<<<< HEAD
-void wht_update(struct wht *wht,
-                const void *data,
-                unsigned int data_len,
-                unsigned int report_wht,
-                const void *extra,
-                const unsigned int extra_len,
-                const EXTRA_TYPE extra_type);
-=======
 void wht_update(struct wht *wht, 
 		const struct pcap_pkthdr *header, 
 		const void *data, 
 		unsigned int len, 
 		unsigned int report_wht);
->>>>>>> 3af92aee
 
 /** prints out the walsh-hadamard structure in JSON format */
 void wht_print_json(const struct wht *w1, const struct wht *w2, zfile f);
